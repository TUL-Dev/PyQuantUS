--- conflicted
+++ resolved
@@ -967,1001 +967,11 @@
         index = rfdata.headerInfo.Data_Type == self.DataType_CW
         cw_index = np.bitwise_or(cw_index, index)
 
-<<<<<<< HEAD
-        # Color flow parameters
-        temp_dbParams.linesPerEnsCf = self._read_int_array(file_obj, endianness, 3)
-        temp_dbParams.ensPerSeqCf = self._read_int_array(file_obj, endianness, 3)
-        temp_dbParams.numCfCols = self._read_int_array(file_obj, endianness, 14)
-        temp_dbParams.numCfEntries = self._read_int_array(file_obj, endianness, 3)
-        temp_dbParams.numCfDummies = self._read_int_array(file_obj, endianness, 3)
-        
-        # Log all parameters at the end
-        logging.debug(f"Set acqNumActiveScChannels2d: {temp_dbParams.acqNumActiveScChannels2d}")
-        logging.debug(f"Set azimuthMultilineFactorXbrOut: {temp_dbParams.azimuthMultilineFactorXbrOut}")
-        logging.debug(f"Set azimuthMultilineFactorXbrIn: {temp_dbParams.azimuthMultilineFactorXbrIn}")
-        logging.debug(f"Set azimuthMultilineFactorXbrOutCf: {temp_dbParams.azimuthMultilineFactorXbrOutCf}")
-        logging.debug(f"Set azimuthMultilineFactorXbrInCf: {temp_dbParams.azimuthMultilineFactorXbrInCf}")
-        logging.debug(f"Set numOfSonoCTAngles2dActual: {temp_dbParams.numOfSonoCTAngles2dActual}")
-        logging.debug(f"Set elevationMultilineFactor: {temp_dbParams.elevationMultilineFactor}")
-        logging.debug(f"Set elevationMultilineFactorCf: {temp_dbParams.elevationMultilineFactorCf}")
-        logging.debug(f"Set multiLineFactorCf: {temp_dbParams.multiLineFactorCf}")
-        logging.debug(f"Set numPiPulses: {temp_dbParams.numPiPulses}")
-        logging.debug(f"Set num2DCols: {temp_dbParams.num2DCols}")
-        logging.debug(f"Set fastPiEnabled: {temp_dbParams.fastPiEnabled}")
-        logging.debug(f"Set numZones2d: {temp_dbParams.numZones2d}")
-        logging.debug(f"Set numSubVols: {temp_dbParams.numSubVols}")
-        logging.debug(f"Set numPlanes: {temp_dbParams.numPlanes}")
-        logging.debug(f"Set zigZagEnabled: {temp_dbParams.zigZagEnabled}")
-        logging.debug(f"Set linesPerEnsCf: {temp_dbParams.linesPerEnsCf}")
-        logging.debug(f"Set ensPerSeqCf: {temp_dbParams.ensPerSeqCf}")
-        logging.debug(f"Set numCfCols: {temp_dbParams.numCfCols}")
-        logging.debug(f"Set numCfEntries: {temp_dbParams.numCfEntries}")
-        logging.debug(f"Set numCfDummies: {temp_dbParams.numCfDummies}")
-        logging.debug("File header version 5 parsing complete")
-    
-    ###################################################################################
-    # File Header Parsing
-    ###################################################################################
-    def _parse_file_header_v6(self, file_obj, endianness: str, temp_dbParams: 'PhilipsRfParser.DbParams') -> None:
-        """Parse file header version 6."""
-        logging.debug("Reading file header version 6")
-        
-        # Tap point parameter
-        temp_dbParams.tapPoint = self._read_int_array(file_obj, endianness, 1)[0]
-        
-        # Basic parameters (arrays of 3)
-        temp_dbParams.acqNumActiveScChannels2d = self._read_int_array(file_obj, endianness, 3)
-        temp_dbParams.azimuthMultilineFactorXbrOut = self._read_int_array(file_obj, endianness, 3)
-        temp_dbParams.azimuthMultilineFactorXbrIn = self._read_int_array(file_obj, endianness, 3)
-        temp_dbParams.azimuthMultilineFactorXbrOutCf = self._read_int_array(file_obj, endianness, 3)
-        temp_dbParams.azimuthMultilineFactorXbrInCf = self._read_int_array(file_obj, endianness, 3)
-        temp_dbParams.numOfSonoCTAngles2dActual = self._read_int_array(file_obj, endianness, 3)
-        temp_dbParams.elevationMultilineFactor = self._read_int_array(file_obj, endianness, 3)
-        temp_dbParams.elevationMultilineFactorCf = self._read_int_array(file_obj, endianness, 3)
-        temp_dbParams.multiLineFactorCf = self._read_int_array(file_obj, endianness, 3)
-        temp_dbParams.numPiPulses = self._read_int_array(file_obj, endianness, 3)
-        
-        # 2D columns
-        temp_dbParams.num2DCols = self._read_2d_cols(file_obj, endianness)
-        
-        # Additional parameters
-        temp_dbParams.fastPiEnabled = self._read_int_array(file_obj, endianness, 3)
-        temp_dbParams.numZones2d = self._read_int_array(file_obj, endianness, 3)
-        temp_dbParams.numSubVols = self._read_int_array(file_obj, endianness, 1)[0]
-        temp_dbParams.numPlanes = self._read_int_array(file_obj, endianness, 1)[0]
-        temp_dbParams.zigZagEnabled = self._read_int_array(file_obj, endianness, 1)[0]
-        
-        # Color flow parameters
-        temp_dbParams.linesPerEnsCf = self._read_int_array(file_obj, endianness, 3)
-        temp_dbParams.ensPerSeqCf = self._read_int_array(file_obj, endianness, 3)
-        temp_dbParams.numCfCols = self._read_int_array(file_obj, endianness, 14)
-        temp_dbParams.numCfEntries = self._read_int_array(file_obj, endianness, 3)
-        temp_dbParams.numCfDummies = self._read_int_array(file_obj, endianness, 3)
-        
-        # Log all parameters at the end
-        logging.debug(f"Set tapPoint: {temp_dbParams.tapPoint}")
-        logging.debug(f"Set acqNumActiveScChannels2d: {temp_dbParams.acqNumActiveScChannels2d}")
-        logging.debug(f"Set azimuthMultilineFactorXbrOut: {temp_dbParams.azimuthMultilineFactorXbrOut}")
-        logging.debug(f"Set azimuthMultilineFactorXbrIn: {temp_dbParams.azimuthMultilineFactorXbrIn}")
-        logging.debug(f"Set azimuthMultilineFactorXbrOutCf: {temp_dbParams.azimuthMultilineFactorXbrOutCf}")
-        logging.debug(f"Set azimuthMultilineFactorXbrInCf: {temp_dbParams.azimuthMultilineFactorXbrInCf}")
-        logging.debug(f"Set numOfSonoCTAngles2dActual: {temp_dbParams.numOfSonoCTAngles2dActual}")
-        logging.debug(f"Set elevationMultilineFactor: {temp_dbParams.elevationMultilineFactor}")
-        logging.debug(f"Set elevationMultilineFactorCf: {temp_dbParams.elevationMultilineFactorCf}")
-        logging.debug(f"Set multiLineFactorCf: {temp_dbParams.multiLineFactorCf}")
-        logging.debug(f"Set numPiPulses: {temp_dbParams.numPiPulses}")
-        logging.debug(f"Set num2DCols: {temp_dbParams.num2DCols}")
-        logging.debug(f"Set fastPiEnabled: {temp_dbParams.fastPiEnabled}")
-        logging.debug(f"Set numZones2d: {temp_dbParams.numZones2d}")
-        logging.debug(f"Set numSubVols: {temp_dbParams.numSubVols}")
-        logging.debug(f"Set numPlanes: {temp_dbParams.numPlanes}")
-        logging.debug(f"Set zigZagEnabled: {temp_dbParams.zigZagEnabled}")
-        logging.debug(f"Set linesPerEnsCf: {temp_dbParams.linesPerEnsCf}")
-        logging.debug(f"Set ensPerSeqCf: {temp_dbParams.ensPerSeqCf}")
-        logging.debug(f"Set numCfCols: {temp_dbParams.numCfCols}")
-        logging.debug(f"Set numCfEntries: {temp_dbParams.numCfEntries}")
-        logging.debug(f"Set numCfDummies: {temp_dbParams.numCfDummies}")
-        logging.debug("File header version 6 parsing complete")
-    
-    ###################################################################################
-    # Helper Methods
-    ###################################################################################
-    def _read_int_array(self, file_obj, endianness: str, count: int) -> np.ndarray:
-        """Helper method to read an array of integers as a numpy array for speed."""
-        logging.debug(f"Reading {count} integers with endianness '{endianness}'")
-        
-        # Read the specified number of integers from the file object
-        result = np.frombuffer(file_obj.read(4*count), dtype=np.dtype('<u4') if endianness=='little' else np.dtype('>u4'))
-        logging.debug(f"Read {result.size} integers, first few: {result[:min(5, len(result))]}")
-        
-        return result
-    
-    ###################################################################################
-    # Helper Methods
-    ###################################################################################
-    def _read_2d_cols(self, file_obj, endianness: str) -> np.ndarray:
-        """Helper method to read and reshape 2D columns data."""
-        logging.debug(f"Reading 2D columns data with endianness '{endianness}'")
-        
-        flat_data = self._read_int_array(file_obj, endianness, 14*11)
-        result = np.reshape(flat_data, (14, 11), order='F')
-        
-        logging.debug(f"Reshaped data to shape: {result.shape}")
-        return result   
-    
-    ###################################################################################
-    # Raw Data Loading
-    ###################################################################################
-    def _load_raw_rf_data(self, filepath: str, total_header_size_bytes: int, read_offset_MB: int, read_size_MB: int) -> Tuple[Any, int]:
-        """Load raw RF data from file, handling Voyager and Fusion formats."""
-        logging.info(f"Loading raw RF data: is_voyager={self.is_voyager}, is_fusion={self.is_fusion}, offset={read_offset_MB}MB, size={read_size_MB}MB")
-        
-        # Calculate the parameters needed for reading the file
-        _, remaining_size_bytes, read_offset_bytes, read_size_bytes = self._calculate_file_sizes(filepath,
-                                                                                                total_header_size_bytes,
-                                                                                                read_offset_MB,
-                                                                                                read_size_MB
-                                                                                                )
-        
-        # Load data based on the file type
-        if self.is_voyager:
-            return self._load_voyager_data(filepath, remaining_size_bytes, read_offset_bytes, read_size_bytes)
-        elif self.is_fusion:
-            return self._load_fusion_data(filepath, total_header_size_bytes, remaining_size_bytes, read_offset_bytes, read_size_bytes)
-        else:
-            # Raise an error if the file type is unknown
-            raise RuntimeError("Unknown file type: neither Voyager nor Fusion detected.")
-    
-    ###################################################################################
-    # File Size Calculation
-    ###################################################################################
-    def _calculate_file_sizes(self, filepath: str, total_header_size: int, read_offset_MB: int, read_size_MB: int) -> Tuple[int, int, int, int]:
-        """Calculate file sizes and convert MB to bytes for read parameters."""
-        
-        # Get the total file size in bytes
-        file_size_bytes = os.stat(filepath).st_size
-        
-        # Calculate the remaining size after the header
-        remaining_size_bytes = file_size_bytes - total_header_size
-        logging.debug(f"File size: {file_size_bytes} bytes, header size: {total_header_size} bytes, remaining: {remaining_size_bytes} bytes")
-        
-        # Convert read offset and size from MB to bytes
-        read_offset_bytes = read_offset_MB * (2 ** 20)
-        read_size_bytes = read_size_MB * (2 ** 20)
-        logging.debug(f"Read parameters in bytes: offset={read_offset_bytes}, size={read_size_bytes}")
-        
-        return file_size_bytes, remaining_size_bytes, read_offset_bytes, read_size_bytes
-    
-    ###################################################################################
-    # Load Voyager data
-    ###################################################################################
-    def _load_voyager_data(self, filepath: str, remaining_size_bytes: int, read_offset_bytes: int, read_size_bytes: int) -> Tuple[Any, int]:
-        """Load data in Voyager format."""
-        logging.info("Loading Voyager format data")
-        
-        # Align read parameters to Voyager data format
-        read_offset_bytes, read_size_bytes = self._align_voyager_parameters(remaining_size_bytes, read_offset_bytes, read_size_bytes)
-        
-        # Read the raw data
-        with open(filepath, 'rb') as f:
-            f.seek(read_offset_bytes)
-            rawrfdata = f.read(read_size_bytes)
-        
-        logging.info(f"Loaded {len(rawrfdata)} bytes of Voyager data")
-        return rawrfdata, 0
-    
-    ###################################################################################
-    # Alignment for Voyager
-    ###################################################################################
-    def _align_voyager_parameters(self, remaining_size_bytes: int, read_offset_bytes: int, read_size_bytes: int) -> Tuple[int, int]:
-        """Align read parameters to Voyager format boundaries (36 bytes)."""
-        alignment_bytes = np.arange(0, remaining_size_bytes + 1, 36)
-        offset_diff_bytes = alignment_bytes - read_offset_bytes
-        read_diff_bytes = alignment_bytes - read_size_bytes
-        
-        aligned_offset_bytes = alignment_bytes[np.where(offset_diff_bytes >= 0)[0][0]].__int__()
-        aligned_size_bytes = alignment_bytes[np.where(read_diff_bytes >= 0)[0][0]].__int__()
-        
-        logging.debug(f"Aligned Voyager read - offset: {aligned_offset_bytes}, size: {aligned_size_bytes}")
-        return aligned_offset_bytes, aligned_size_bytes
-
-    ###################################################################################
-    # Load Fusion data
-    ###################################################################################
-    def _load_fusion_data(self, filepath: str, total_header_size_bytes: int, remaining_size_bytes: int, read_offset_bytes: int, read_size_bytes: int) -> Tuple[Any, int]:
-        """Load data in Fusion format."""
-        logging.info("Loading Fusion format data")
-        
-        # Align read parameters to Fusion data format
-        read_offset_bytes, read_size_bytes = self._align_fusion_parameters(remaining_size_bytes, read_offset_bytes, read_size_bytes)
-        
-        # Calculate number of clumps and final offset
-        num_clumps = int(np.floor(read_size_bytes / 32))
-        offset_bytes = total_header_size_bytes + read_offset_bytes
-        logging.info(f"Reading Fusion data: {num_clumps} clumps from offset {offset_bytes}")
-        
-        # Read and process the data
-        rawrfdata = self._read_and_process_fusion_data(filepath, offset_bytes, num_clumps, use_c=self.use_c)
-        
-        logging.info(f"Loaded Fusion data with shape {rawrfdata.shape}")
-        return rawrfdata, num_clumps
-    
-    ###################################################################################
-    # Alignment for Fusion
-    ###################################################################################
-    def _align_fusion_parameters(self, remaining_size_bytes: int, read_offset_bytes: int, read_size_bytes: int) -> Tuple[int, int]:
-        """Align read parameters to Fusion format boundaries (32 bytes)."""
-        
-        # Calculate alignment bytes based on 32-byte boundaries
-        alignment_bytes = np.arange(0, remaining_size_bytes + 1, 32)
-        offset_diff_bytes = alignment_bytes - read_offset_bytes
-        read_diff_bytes = alignment_bytes - read_size_bytes
-        
-        # Find matching offset
-        matching_indices = np.where(offset_diff_bytes >= 0)[0]
-        if len(matching_indices) > 0:
-            aligned_offset_bytes = alignment_bytes[matching_indices[0]].__int__()
-        else:
-            aligned_offset_bytes = 0
-            logging.warning("No matching offset found, using 0")
-        
-        # Find matching size
-        matching_indices = np.where(read_diff_bytes >= 0)[0]
-        if len(matching_indices) > 0:
-            aligned_size_bytes = alignment_bytes[matching_indices[0]].__int__()
-        else:
-            aligned_size_bytes = remaining_size_bytes
-            logging.warning(f"No matching size found, using remaining size: {aligned_size_bytes}")
-        
-        logging.debug(f"Aligned Fusion read - offset: {aligned_offset_bytes}, size: {aligned_size_bytes}")
-        return aligned_offset_bytes, aligned_size_bytes
-    
-    ###################################################################################
-    # Read and process Fusion format data
-    ###################################################################################
-    def _read_and_process_fusion_data(self, filepath: str, offset_bytes: int, num_clumps: int, use_c: bool) -> np.ndarray:
-        """Read and process Fusion format data.
-        
-        Args:
-            filepath: Path to the RF data file
-            offset_bytes: Offset in bytes where to start reading
-            num_clumps: Number of data clumps to read
-            use_c: If True, use C implementation instead of Python
-        """
-        logging.debug(f"Starting to process {num_clumps} clumps...")
-        logging.debug(f"Using C implementation: {use_c}")
-        logging.debug(f"Offset bytes: {offset_bytes}")
-        logging.debug(f"Filepath: {filepath}")
-        
-        if use_c:
-            # Use C implementation from philipsRfParser module
-            part_a = getPartA(num_clumps, filepath, offset_bytes)
-            part_b = getPartB(num_clumps, filepath, offset_bytes)
-        else:
-            # Use Python implementation
-            part_a = self._get_part_a_py(num_clumps, filepath, offset_bytes)
-            part_b = self._get_part_b_py(num_clumps, filepath, offset_bytes)
-            
-        logging.debug(f"Retrieved partA: {len(part_a)} elements, partB: {len(part_b)} elements")
-        
-        # Process and reshape the data
-        rawrfdata = np.concatenate((
-            np.array(part_a, dtype=int).reshape((12, num_clumps), order='F'),
-            np.array([part_b], dtype=int)
-        ))
-        logging.debug(f"Raw RF data shape: {rawrfdata.shape}")
-        
-        return rawrfdata
-
-    ###################################################################################
-    # Python implementations of C functions - getPartA
-    ###################################################################################
-    def _get_part_a_py(self, num_clumps: int, filepath: str, offset_bytes: int) -> list:
-        """Python implementation of getPartA from C code.
-        Follows exact same implementation as philips_rf_parser.c get_partA function.
-        """
-        logging.debug(f"[_get_part_a_py] Starting to process {num_clumps} clumps...")
-        
-        part_a = [0] * (12 * num_clumps)  # Pre-allocate array like C
-        bytes_read = bytearray(256)  # Match C allocation
-        
-        with open(filepath, 'rb') as fd:
-            fd.seek(offset_bytes)
-            
-            i = 0  # Byte position in current chunk
-            x = 0  # Position in output array
-            j = 0  # Chunk counter
-            bits_left = 0
-            bit_offset = 4  # Initial bit offset
-            last_percentage = -1
-            
-            while j < num_clumps:
-                if not j or i == 31:  # Start of new chunk
-                    assert bit_offset == 4
-                    bit_offset = 8
-                    chunk = fd.read(32)
-                    if not chunk:
-                        break
-                    bytes_read[:len(chunk)] = chunk
-                    j += 1
-                    i = 0
-                    
-                    # Log progress percentage
-                    current_percentage = (j * 100) // num_clumps
-                    if current_percentage > last_percentage:
-                        logging.debug(f"[_get_part_a_py] Progress: {current_percentage}%")
-                        last_percentage = current_percentage
-                else:
-                    # Exactly match C bit manipulation
-                    mask = (~0) << (8 - bit_offset)
-                    first = (bytes_read[i] & mask) >> (8 - bit_offset)
-                    first |= (bytes_read[i + 1] << bit_offset)
-                    
-                    second = bytes_read[i + 1] >> (8 - bit_offset)
-                    second |= (bytes_read[i + 2] << bit_offset)
-                    
-                    third = bytes_read[i + 2] >> (8 - bit_offset)
-                    
-                    bits_left = 5 - bit_offset
-                    if bits_left > 0:
-                        i += 1
-                        mask = ~((~0) << bits_left)
-                        temp = mask & bytes_read[i + 2]
-                        third |= temp << bit_offset
-                        bit_offset = 8 - bits_left
-                    elif bits_left < 0:
-                        mask = ~((~0) << 5)
-                        third &= mask
-                        bit_offset = -bits_left
-                    else:
-                        i += 1
-                        bit_offset = 8
-                    
-                    # Create a bytes object to match C's memory layout
-                    value_bytes = bytes([first & 0xFF, second & 0xFF, third & 0xFF, 0])
-                    part_a[x] = int.from_bytes(value_bytes, byteorder='little')
-                    x += 1
-                    i += 2
-        
-        logging.debug("[_get_part_a_py] Processing completed (100%)")
-        return part_a
-
-    ###################################################################################
-    # Python implementations of C functions - getPartB
-    ###################################################################################
-    def _get_part_b_py(self, num_clumps: int, filepath: str, offset_bytes: int) -> list:
-        """Python implementation of getPartB from C code.
-        Follows exact same implementation as philips_rf_parser.c get_partB function.
-        """
-        logging.debug(f"[_get_part_b_py] Starting to process {num_clumps} clumps...")
-        
-        part_b = [0] * num_clumps  # Pre-allocate array like C
-        bytes_read = bytearray(256)  # Match C allocation
-        mask = ~((~0) << 4)  # 4-bit mask
-        
-        with open(filepath, 'rb') as fd:
-            fd.seek(offset_bytes)
-            
-            x = 0
-            j = 0
-            last_percentage = -1
-            
-            while j < num_clumps:
-                chunk = fd.read(32)
-                if not chunk:
-                    break
-                bytes_read[:len(chunk)] = chunk
-                
-                # Match C implementation exactly
-                cur_num = bytes_read[0]
-                cur_num &= mask
-                part_b[x] = int(cur_num)  # Cast to int like C does
-                x += 1
-                j += 1
-                
-                # Log progress percentage every 5%
-                current_percentage = (j * 100) // num_clumps
-                if current_percentage > last_percentage and current_percentage % 5 == 0:
-                    logging.debug(f"[_get_part_b_py] Progress: {current_percentage}%")
-                    last_percentage = current_percentage
-        
-        logging.debug("[_get_part_b_py] Processing completed (100%)")
-        return part_b
-
-    ###################################################################################
-    # Reshape Voyager raw data
-    ###################################################################################
-    def _reshape_voyager_raw_data(self, rawrfdata: Any) -> Any:
-        """Reshape Voyager raw RF data if needed."""
-        logging.info("Reshaping Voyager raw data")
-        
-        initial_size = len(rawrfdata)
-        logging.debug(f"Initial raw data size: {initial_size} bytes")
-        
-        num_clumps = np.floor(len(rawrfdata) / 36)
-        logging.debug(f"Calculated clumps: {num_clumps}")
-        
-        rlimit = 180_000_000
-        if len(rawrfdata) > rlimit:
-            logging.warning(f"Large file detected ({len(rawrfdata)} bytes), chunking reshape operation")
-            
-            num_chunks = int(np.floor(len(rawrfdata) / rlimit))
-            num_rem_bytes = np.mod(len(rawrfdata), rlimit)
-            num_clump_group = int(rlimit / 36)
-            logging.debug(f"Chunking: {num_chunks} chunks, {num_rem_bytes} remaining bytes, {num_clump_group} clumps per chunk")
-            
-            temp = np.zeros((num_chunks + 1, 3, 12, num_clump_group))
-            m = 0
-            n = 0
-            
-            for i in range(num_chunks):
-                logging.debug(f"Processing chunk {i+1}/{num_chunks}")
-                temp[i] = np.reshape(rawrfdata[m:m + rlimit], (3, 12, num_clump_group))
-                m += rlimit
-                n += num_clump_group
-                
-            if num_rem_bytes > 0:
-                logging.debug(f"Processing remaining {num_rem_bytes} bytes")
-                temp[num_chunks] = np.reshape(rawrfdata[m:int(num_clumps * 36)], (3, 12, int(num_clumps - n)))
-                
-            rawrfdata = np.concatenate((temp[:]), axis=2)
-            logging.debug("Chunked reshape complete")
-        else:
-            logging.debug("Direct reshape for normal size file")
-            rawrfdata = np.reshape(rawrfdata, (3, 12, int(num_clumps)), order='F')
-            
-        logging.info(f"Voyager reshape complete, final shape: {np.array(rawrfdata).shape}")
-        return rawrfdata
-
-    ###################################################################################
-    # Parse header dispatch
-    ###################################################################################
-    def _parse_header_dispatch(self, rawrfdata: Any) -> 'PhilipsRfParser.HeaderInfoStruct':
-        """Dispatch to the correct header parsing method."""
-        logging.info(f"Dispatching header parsing: is_voyager={self.is_voyager}, is_fusion={self.is_fusion}")
-        if self.is_voyager:
-            logging.debug(f"Using Voyager header parser")
-            return self._parse_header_voyager(rawrfdata)
-        elif self.is_fusion:
-            logging.debug(f"Using Fusion header parser")
-            return self._parse_header_fusion(rawrfdata)
-        else:
-            raise RuntimeError("Unknown file type: neither Voyager nor Fusion detected.")
-
-    ###################################################################################
-    # Voyager Header Parsing
-    ###################################################################################
-    def _parse_header_voyager(self, rawrfdata):
-        """Parse header for Voyager systems."""
-        logging.info("Parsing Voyager header information")
-        
-        # Find headers and initialize structure
-        temp_headerInfo = PhilipsRfParser.HeaderInfoStruct()
-        iHeader, numHeaders = self._find_voyager_headers(rawrfdata)
-        
-        # Initialize header arrays
-        temp_headerInfo = self._initialize_header_arrays(temp_headerInfo, numHeaders)
-        
-        # Process each header
-        self._process_voyager_headers(rawrfdata, iHeader, numHeaders, temp_headerInfo)
-        
-        logging.info(f"Voyager header parsing complete - processed {numHeaders} headers")
-        return temp_headerInfo
-
-    ###################################################################################
-    # Find headers in Voyager data
-    ###################################################################################
-    def _find_voyager_headers(self, rawrfdata):
-        """Find headers in Voyager data."""
-        iHeader = np.where(np.uint8(rawrfdata[2,0,:])&224)
-        numHeaders = len(iHeader)-1  # Ignore last header as it is part of a partial line
-        logging.debug(f"Found {numHeaders} headers in Voyager data")
-        return iHeader, numHeaders
-
-    ###################################################################################
-    # Initialize header arrays
-    ###################################################################################
-    def _initialize_header_arrays(self, header_info, numHeaders):
-        """Initialize header arrays with appropriate sizes and types."""
-        logging.debug(f"Initializing header arrays for {numHeaders} headers")
-        
-        # Initialize 8-bit fields
-        header_info.RF_CaptureVersion = np.zeros(numHeaders, dtype=np.uint8)
-        header_info.Tap_Point = np.zeros(numHeaders, dtype=np.uint8)
-        header_info.Data_Gate = np.zeros(numHeaders, dtype=np.uint8)
-        header_info.Multilines_Capture = np.zeros(numHeaders, dtype=np.uint8)
-        header_info.RF_Sample_Rate = np.zeros(numHeaders, dtype=np.uint8)
-        header_info.Steer = np.zeros(numHeaders, dtype=np.uint8)
-        header_info.elevationPlaneOffset = np.zeros(numHeaders, dtype=np.uint8)
-        header_info.PM_Index = np.zeros(numHeaders, dtype=np.uint8)
-        logging.debug("Initialized 8-bit fields")
-        
-        # Initialize 16-bit fields
-        header_info.Line_Index = np.zeros(numHeaders, dtype=np.uint16)
-        header_info.Pulse_Index = np.zeros(numHeaders, dtype=np.uint16)
-        header_info.Data_Format = np.zeros(numHeaders, dtype=np.uint16)
-        header_info.Data_Type = np.zeros(numHeaders, dtype=np.uint16)
-        header_info.Header_Tag = np.zeros(numHeaders, dtype=np.uint16)
-        header_info.Threed_Pos = np.zeros(numHeaders, dtype=np.uint16)
-        header_info.Mode_Info = np.zeros(numHeaders, dtype=np.uint16)
-        header_info.CSID = np.zeros(numHeaders, dtype=np.uint16)
-        header_info.Line_Type = np.zeros(numHeaders, dtype=np.uint16)
-        logging.debug("Initialized 16-bit fields")
-        
-        # Initialize 32-bit fields
-        header_info.Frame_ID = np.zeros(numHeaders, dtype=np.uint32)
-        header_info.Time_Stamp = np.zeros(numHeaders, dtype=np.uint32)
-        logging.debug("Initialized 32-bit fields")
-        
-        logging.info("Header arrays initialization complete")
-        return header_info
-
-    ###################################################################################
-    # Process each header in Voyager data
-    ###################################################################################
-    def _process_voyager_headers(self, rawrfdata, iHeader, numHeaders, temp_headerInfo):
-        """Process each header in Voyager data."""
-        for m in range(numHeaders):
-            if m % 1000 == 0:
-                logging.debug(f"Processing Voyager header {m}/{numHeaders}")
-            
-            # Build packed header string from raw data
-            packedHeader = self._build_voyager_packed_header(rawrfdata, iHeader, m)
-            
-            # Parse the header values
-            self._parse_voyager_header_values(packedHeader, m, temp_headerInfo)
-
-    ###################################################################################
-    # Build packed header string from raw data
-    ###################################################################################
-    def _build_voyager_packed_header(self, rawrfdata, iHeader, m):
-        """Build packed header string from raw data."""
-        logging.debug(f"Building packed header for header index {m}")
-        
-        packedHeader = ''
-        for k in np.arange(11, 0, -1):
-            temp = ''
-            for i in np.arange(2, 0, -1):
-                value = np.uint8(rawrfdata[i, k, iHeader[m]])
-                temp += bin(value)
-                
-            # Discard first 3 bits, redundant info
-            packedHeader += temp[3:24]
-            logging.debug(f"Intermediate packed header: {packedHeader}")
-        logging.debug(f"Final packed header: {packedHeader}")
-        
-        return packedHeader
-
-    ###################################################################################
-    # Parse values from packed header string
-    ###################################################################################
-    def _parse_voyager_header_values(self, packedHeader, m, header_info):
-        """Parse values from packed header string."""
-        iBit = 0
-        
-        # Parse 8-bit fields
-        header_info.RF_CaptureVersion[m] = int(packedHeader[iBit:iBit+4], 2)
-        iBit += 4
-        header_info.Tap_Point[m] = int(packedHeader[iBit:iBit+3], 2)
-        iBit += 3
-        header_info.Data_Gate[m] = int(packedHeader[iBit], 2)
-        iBit += 1
-        header_info.Multilines_Capture[m] = int(packedHeader[iBit:iBit+4], 2)
-        iBit += 4
-        header_info.RF_Sample_Rate[m] = int(packedHeader[iBit], 2)
-        iBit += 1
-        
-        # Log sample rate for first header
-        if m == 0:
-            logging.info(f"Sample rate from first Voyager header: {header_info.RF_Sample_Rate[m]}")
-        
-        header_info.Steer[m] = int(packedHeader[iBit:iBit+6], 2)
-        iBit += 6
-        header_info.elevationPlaneOffset[m] = int(packedHeader[iBit:iBit+8], 2)
-        iBit += 8
-        header_info.PM_Index[m] = int(packedHeader[iBit:iBit+2], 2)
-        iBit += 2
-        
-        # Parse 16-bit fields
-        header_info.Line_Index[m] = int(packedHeader[iBit:iBit+16], 2)
-        iBit += 16
-        header_info.Pulse_Index[m] = int(packedHeader[iBit:iBit+16], 2)
-        iBit += 16
-        header_info.Data_Format[m] = int(packedHeader[iBit:iBit+16], 2)
-        iBit += 16
-        header_info.Data_Type[m] = int(packedHeader[iBit:iBit+16], 2)
-        iBit += 16
-        header_info.Header_Tag[m] = int(packedHeader[iBit:iBit+16], 2)
-        iBit += 16
-        header_info.Threed_Pos[m] = int(packedHeader[iBit:iBit+16], 2)
-        iBit += 16
-        header_info.Mode_Info[m] = int(packedHeader[iBit:iBit+16], 2)
-        iBit += 16
-        
-        # Parse 32-bit fields
-        header_info.Frame_ID[m] = int(packedHeader[iBit:iBit+32], 2)
-        iBit += 32
-        header_info.CSID[m] = int(packedHeader[iBit:iBit+16], 2)
-        iBit += 16
-        header_info.Line_Type[m] = int(packedHeader[iBit:iBit+16], 2)
-        iBit += 16
-        header_info.Time_Stamp[m] = int(packedHeader[iBit:iBit+32], 2)
-
-    ###################################################################################
-    # Fusion Header Parsing
-    ###################################################################################
-    def _parse_header_fusion(self, rawrfdata):
-        """Parse header for Fusion systems."""
-        logging.info('Entering parseHeaderF - parsing Fusion headers')
-        
-        # Find headers and initialize structure
-        iHeader, numHeaders = self._find_fusion_headers(rawrfdata)
-        HeaderInfo = PhilipsRfParser.HeaderInfoStruct()
-        
-        # Initialize arrays
-        HeaderInfo = self._initialize_header_arrays(HeaderInfo, numHeaders)
-        
-        # Process each header
-        self._process_fusion_headers(rawrfdata, iHeader, numHeaders, HeaderInfo)
-        
-        logging.info(f'Exiting parseHeaderF - numHeaders: {numHeaders}, Data_Type shape: {HeaderInfo.Data_Type.shape}')
-        return HeaderInfo
-
-    ###################################################################################
-    # Find headers in Fusion data
-    ###################################################################################
-    def _find_fusion_headers(self, rawrfdata):
-        """Find and extract header locations in Fusion format RF data.
-
-        This method identifies the positions of headers in Fusion format data by performing
-        a bitwise operation on the first row of the raw RF data. In Fusion format, headers
-        are identified by a specific bit pattern where (value & 1572864 == 524288).
-        Each header occupies exactly one "Clump" in the data.
-
-        Args:
-            rawrfdata (numpy.ndarray): Raw RF data array. Expected to be a 2D array where:
-                - First dimension represents the rows (13 rows per clump)
-                - Second dimension represents the columns (number of clumps)
-
-        Returns:
-            tuple: A tuple containing:
-                - iHeader (numpy.ndarray): Array of indices where headers are found
-                - numHeaders (int): Number of valid headers (excluding the last partial header)
-
-        Note:
-            - The method uses the bit pattern 1572864 (0x180000) as a mask and looks for
-              values that equal 524288 (0x80000) after masking
-        """
-        logging.info('Entering _find_fusion_headers')
-        logging.info(f'Raw RF data shape: {rawrfdata.shape}')
-
-        # Get first row of data and perform bitwise operation
-        first_row = rawrfdata[0, :]
-        logging.info(f'First row shape: {first_row.shape}')
-        
-        # Apply bit mask to find headers
-        mask = 1572864  # 0x180000
-        target = 524288  # 0x80000
-        masked_values = first_row & mask
-        logging.info(f'Number of values after masking: {len(masked_values)}')
-        
-        # Find indices where the masked value equals the target
-        iHeader = np.where(masked_values == target)[0]
-        logging.info(f'Found {len(iHeader)} potential header locations at indices: {iHeader[:min(10, len(iHeader))]}... (showing first 10 of {len(iHeader)})')
-
-        # Calculate number of headers (excluding last partial header)
-        if len(iHeader) > 1:
-            # Check spacing between headers
-            header_spacing = np.diff(iHeader)
-            logging.info(f'Spacing between headers: {header_spacing[:5]}...{header_spacing[-5:]} (showing first 5 and last 5 of {len(header_spacing)})')
-            
-            # Get number of complete headers
-            numHeaders = len(iHeader) - 1
-            logging.info(f'Number of complete headers (excluding last partial): {numHeaders}')
-        else:
-            numHeaders = 0
-            logging.info('No complete headers found')
-
-        logging.info('Exiting _find_fusion_headers')
-        return iHeader, numHeaders
-
-    ###################################################################################
-    # Process each header in Fusion data
-    ###################################################################################
-    def _process_fusion_headers(self, rawrfdata, iHeader, numHeaders, HeaderInfo):
-        """Process each header in Fusion data."""
-        logging.info("Extracting header information...")
-        for m in range(numHeaders):
-            if m % 1000 == 0:
-                logging.debug(f"Processing Fusion header {m}/{numHeaders}")
-            
-            # Build packed header string from raw data
-            packedHeader = self._build_fusion_packed_header(rawrfdata, iHeader, m)
-            
-            # Parse the header values
-            self._parse_fusion_header_values(packedHeader, m, HeaderInfo)
-
-    ###################################################################################
-    # Build packed header string from raw data for Fusion systems
-    ###################################################################################
-    def _build_fusion_packed_header(self, rawrfdata, iHeader, m):
-        """Build a binary string representation of a Fusion format header from raw data."""
-        # Get the data from the 13th element (index 12)
-        packedHeader = bin(rawrfdata[12, iHeader[m]])[2:]
-        
-        # Add leading zeros if needed
-        remainingZeros = 4 - len(packedHeader)
-        if remainingZeros > 0:
-            zeros = self._get_filler_zeros(remainingZeros)
-            packedHeader = str(zeros + packedHeader)
-        
-        # Add data from remaining elements in reverse order
-        for i in np.arange(11, -1, -1):
-            curBin = bin(int(rawrfdata[i, iHeader[m]]))[2:]
-            remainingZeros = 21 - len(curBin)
-            if remainingZeros > 0:
-                zeros = self._get_filler_zeros(remainingZeros)
-                curBin = str(zeros + curBin)
-            packedHeader += curBin
-        
-        return packedHeader
-    
-    ###################################################################################
-    # Get filler zeros
-    ###################################################################################
-    @staticmethod
-    def _get_filler_zeros(num: int) -> str:
-        """Get string of zeros for padding."""
-        #logging.debug(f"Creating filler zeros, num={num}")
-        
-        # Ensure we don't create negative length strings
-        count = max(0, num - 1)
-        result = '0' * count
-        
-        #logging.debug(f"Generated {len(result)} filler zeros")
-        return result
-
-    ###################################################################################
-    # Parse values from packed header string for Fusion systems
-    ###################################################################################
-    def _parse_fusion_header_values(self, packedHeader, m, HeaderInfo):
-        """Parse values from packed header string for Fusion systems."""
-        iBit = 2  # Start at bit 2
-        
-        # Parse 8-bit fields
-        HeaderInfo.RF_CaptureVersion[m] = int(packedHeader[iBit:iBit+4], 2)
-        iBit += 4
-        HeaderInfo.Tap_Point[m] = int(packedHeader[iBit:iBit+3], 2)
-        iBit += 3
-        HeaderInfo.Data_Gate[m] = int(packedHeader[iBit], 2)
-        iBit += 1
-        HeaderInfo.Multilines_Capture[m] = int(packedHeader[iBit:iBit+4], 2)
-        iBit += 4
-        iBit += 15  # Skip 15 unused bits
-        HeaderInfo.RF_Sample_Rate[m] = int(packedHeader[iBit], 2)
-        iBit += 1
-        HeaderInfo.Steer[m] = int(packedHeader[iBit:iBit+6], 2)
-        iBit += 6
-        HeaderInfo.elevationPlaneOffset[m] = int(packedHeader[iBit:iBit+8], 2)
-        iBit += 8
-        HeaderInfo.PM_Index[m] = int(packedHeader[iBit:iBit+2], 2)
-        iBit += 2
-        
-        # Parse 16-bit fields
-        HeaderInfo.Line_Index[m] = int(packedHeader[iBit:iBit+16], 2)
-        iBit += 16
-        HeaderInfo.Pulse_Index[m] = int(packedHeader[iBit:iBit+16], 2)
-        iBit += 16
-        HeaderInfo.Data_Format[m] = int(packedHeader[iBit:iBit+16], 2)
-        iBit += 16
-        HeaderInfo.Data_Type[m] = int(packedHeader[iBit: iBit+16], 2)
-        iBit += 16
-        HeaderInfo.Header_Tag[m] = int(packedHeader[iBit:iBit+16], 2)
-        iBit += 16
-        HeaderInfo.Threed_Pos[m] = int(packedHeader[iBit:iBit+16], 2)
-        iBit += 16
-        HeaderInfo.Mode_Info[m] = int(packedHeader[iBit:iBit+16], 2)
-        iBit += 16
-        
-        # Parse 32-bit fields
-        HeaderInfo.Frame_ID[m] = int(packedHeader[iBit:iBit+32], 2)
-        iBit += 32
-        HeaderInfo.CSID[m] = int(packedHeader[iBit:iBit+16], 2)
-        iBit += 16
-        HeaderInfo.Line_Type[m] = int(packedHeader[iBit:iBit+16], 2)
-        iBit += 16
-        
-        # Special handling for Time_Stamp - concatenate specific bit ranges
-        time_stamp_bits = packedHeader[iBit:iBit+13] + packedHeader[iBit+15:iBit+34]
-        HeaderInfo.Time_Stamp[m] = int(time_stamp_bits, 2)
-        
-        # Log all header fields for first header and every 1000th header
-        if m == 0 or m % 1000 == 0:
-            logging.info(f"\nComplete Header {m} Data:")
-            logging.info("8-bit fields:")
-            logging.info(f"  RF_CaptureVersion: {HeaderInfo.RF_CaptureVersion[m]}")
-            logging.info(f"  Tap_Point: {HeaderInfo.Tap_Point[m]}")
-            logging.info(f"  Data_Gate: {HeaderInfo.Data_Gate[m]}")
-            logging.info(f"  Multilines_Capture: {HeaderInfo.Multilines_Capture[m]}")
-            logging.info(f"  RF_Sample_Rate: {HeaderInfo.RF_Sample_Rate[m]}")
-            logging.info(f"  Steer: {HeaderInfo.Steer[m]}")
-            logging.info(f"  elevationPlaneOffset: {HeaderInfo.elevationPlaneOffset[m]}")
-            logging.info(f"  PM_Index: {HeaderInfo.PM_Index[m]}")
-            
-            logging.info("\n16-bit fields:")
-            logging.info(f"  Line_Index: {HeaderInfo.Line_Index[m]}")
-            logging.info(f"  Pulse_Index: {HeaderInfo.Pulse_Index[m]}")
-            logging.info(f"  Data_Format: {HeaderInfo.Data_Format[m]}")
-            logging.info(f"  Data_Type: {HeaderInfo.Data_Type[m]}")
-            logging.info(f"  Header_Tag: {HeaderInfo.Header_Tag[m]}")
-            logging.info(f"  Threed_Pos: {HeaderInfo.Threed_Pos[m]}")
-            logging.info(f"  Mode_Info: {HeaderInfo.Mode_Info[m]}")
-            
-            logging.info("\n32-bit and special fields:")
-            logging.info(f"  Frame_ID: {HeaderInfo.Frame_ID[m]}")
-            logging.info(f"  CSID: {HeaderInfo.CSID[m]}")
-            logging.info(f"  Line_Type: {HeaderInfo.Line_Type[m]}")
-            logging.info(f"  Time_Stamp: {HeaderInfo.Time_Stamp[m]}")
-            
-            # Add hex representation for relevant fields
-            logging.info("\nHex representations:")
-            logging.info(f"  Data_Type: 0x{HeaderInfo.Data_Type[m]:04x}")
-            logging.info(f"  Frame_ID: 0x{HeaderInfo.Frame_ID[m]:08x}")
-            logging.info(f"  Time_Stamp: 0x{HeaderInfo.Time_Stamp[m]:08x}")
-            logging.info("-" * 50)
-
-    ###################################################################################
-    # Dispatch to the correct RF data parsing method
-    ###################################################################################
-    def _parse_rf_data_dispatch(self, rawrfdata: Any, header_info: 'PhilipsRfParser.HeaderInfoStruct') -> Tuple[np.ndarray, np.ndarray, int]:
-        """Dispatch to the correct RF data parsing method."""
-        logging.info(f"Dispatching RF data parsing: is_voyager={self.is_voyager}, is_fusion={self.is_fusion}")
-        return self._parse_rf_data(rawrfdata, header_info)
-
-    ###################################################################################
-    # Parse RF signal data
-    ###################################################################################
-    def _parse_rf_data(self, rawrfdata, headerInfo: 'PhilipsRfParser.HeaderInfoStruct') -> Tuple[np.ndarray, np.ndarray, int]:
-        """Parse RF signal data."""
-        logging.info("Parsing RF signal data...")
-        Tap_Point = headerInfo.Tap_Point[0]
-        logging.debug(f"Tap Point: {Tap_Point}, isVoyager: {self.is_voyager}, isFusion: {self.is_fusion}")
-        
-        # Determine the parsing method based on the file type
-        if self.is_voyager:
-            # Parse data for Voyager systems
-            lineData, lineHeader = self._parse_data_voyager(rawrfdata, headerInfo)
-        elif self.is_fusion:
-            # Parse data for Fusion systems
-            lineData, lineHeader = self._parse_data_fusion(rawrfdata, headerInfo)
-            Tap_Point = headerInfo.Tap_Point[0]
-            if Tap_Point == 0: # Correct for MS 19 bits of 21 real data bits
-                logging.debug("Applying bit shift correction for Tap Point 0")
-                lineData = lineData << 2
-        else:
-            # Raise an error if the file type is unknown
-            raise RuntimeError("Unknown file type: neither Voyager nor Fusion detected.")
-        
-        # After parsing lineData, log a sample of the first and last 20 rows for a nonzero column
-        nonzero_col = None
-        for col in range(lineData.shape[1]):
-            if np.any(lineData[:, col] != 0):
-                nonzero_col = col
-                break
-        
-        # Log the first and last 20 values of a nonzero column, if found
-        if nonzero_col is not None:
-            logging.info(f"First 20 values of lineData[:, {nonzero_col}]: {lineData[:20, nonzero_col]}")
-            logging.info(f"Last 20 values of lineData[:, {nonzero_col}]: {lineData[-20:, nonzero_col]}")
-            logging.info(f"Min: {lineData[:, nonzero_col].min()}, Max: {lineData[:, nonzero_col].max()}")
-        else:
-            logging.warning("No nonzero columns found in lineData!")
-        
-        logging.info(f"RF data parsing complete - lineData: {lineData.shape}, lineHeader: {lineHeader.shape}")
-        return lineData, lineHeader, Tap_Point
-
-    ###################################################################################
-    # Parse Voyager data
-    ###################################################################################
-    def _parse_data_voyager(self, rawrfdata, headerInfo: 'PhilipsRfParser.HeaderInfoStruct') -> Tuple[np.ndarray, np.ndarray]:
-        """Parse RF data for Voyager systems."""
-        logging.info("Parsing Voyager RF data")
-        minNeg = 16 * (2**16)  # Corrected exponentiation
-
-        iHeader = np.where(rawrfdata[2,0,:]&224==64)
-        numHeaders = len(iHeader)-1
-        numSamples = (iHeader[1]-iHeader[0]-1)*12
-        logging.debug(f"Voyager data: {numHeaders} headers, {numSamples} samples per line")
-
-        lineData = np.zeros((numSamples, numHeaders), dtype=np.int32)
-        lineHeader = np.zeros((numSamples, numHeaders), dtype=np.uint8)
-
-        logging.info("Extracting Voyager line data...")
-        for m in range(numHeaders):  # Corrected loop
-            if m % 1000 == 0:
-                logging.debug(f"Processing Voyager line {m}/{numHeaders}")
-
-            iStartData = iHeader[m]+1
-            iStopData = iHeader[m+1]-1
-
-            if headerInfo.Data_Type[m] == float(0x5a):
-                iStopData = iStartData+10000
-                logging.debug(f"Line {m} is push pulse, limiting data size")
-
-            lineData_u8 = rawrfdata[:,:,iStartData:iStopData]
-            lineData_s32 = (
-                np.int32(lineData_u8[0,:,:]) +
-                np.int32(lineData_u8[1,:,:]) * (2**8) +
-                np.int32(lineData_u8[2,:,:] & np.uint8(31)) * (2**16)
-            )
-            iNeg = np.where(lineData_s32 >= minNeg)
-            lineData_s32[iNeg] = lineData_s32[iNeg] - 2*minNeg
-            lineHeader_u8 = (lineData_u8[2,:,:] & 224) >> 6
-
-            lineData[:lineData_s32.size, m] = lineData_s32.ravel(order='F')
-            lineHeader[:lineHeader_u8.size, m] = lineHeader_u8.ravel(order='F')
-
-        logging.info(f"Voyager data parsing complete - lineData: {lineData.shape}, lineHeader: {lineHeader.shape}")
-        return lineData, lineHeader
-
-    ###################################################################################
-    # Parse Fusion data
-    ###################################################################################
-    def _parse_data_fusion(self, rawrfdata, headerInfo: 'PhilipsRfParser.HeaderInfoStruct') -> Tuple[np.ndarray, np.ndarray]:
-        """Parse RF data for Fusion systems."""
-        logging.info('Entering parseDataF - parsing Fusion RF data')
-        # Definitions
-        minNeg = 2**18 # Used to convert integers to 2's complement
-
-        # Find header clumps
-        # iHeader pts to the index of the header clump
-        # Note that each Header is exactly 1 "Clump" long
-        iHeader = np.array(np.where((rawrfdata[0,:] & 1572864)==524288))[0]
-        numHeaders = len(iHeader) - 1 # Ignore last header as it is a part of a partial line
-        logging.info(f"Found {numHeaders} headers in Fusion data")
-
-        # Get maximum number of samples between consecutive headers
-        maxNumSamples = 0
-        for m in range(numHeaders):
-            tempMax = iHeader[m+1] - iHeader[m] - 1
-            if (tempMax > maxNumSamples):
-                maxNumSamples = tempMax
-        
-        numSamples = maxNumSamples*12
-        logging.debug(f"Maximum samples between headers: {maxNumSamples}, total samples: {numSamples}")
-
-        # Preallocate arrays
-        lineData = np.zeros((numSamples, numHeaders), dtype = np.int32)
-        lineHeader = np.zeros((numSamples, numHeaders), dtype = np.uint8)
-        logging.debug(f"Preallocated arrays - lineData: {lineData.shape}, lineHeader: {lineHeader.shape}")
-
-        # Extract data
-        logging.info("Extracting line data from headers...")
-        for m in range(numHeaders):
-            if m % 1000 == 0:
-                logging.debug(f"Processing header {m}/{numHeaders}")
-                
-            iStartData = iHeader[m]+2
-            iStopData = iHeader[m+1]-1
-
-            if headerInfo.Data_Type[m] == float(0x5a):
-                # set stop data to a reasonable value to keep file size form blowing up
-                iStopData = iStartData + 10000
-                logging.debug(f"Header {m} is push pulse (0x5a), limiting data size")
-            
-            # Get Data for current line and convert to 2's complement values
-            lineData_u32 = rawrfdata[:12,iStartData:iStopData+1]
-            lineData_s32 = np.int32(lineData_u32&524287)
-            iNeg = np.where(lineData_s32 >= minNeg)
-            lineData_s32[iNeg] -= (2*minNeg) # type: ignore
-            lineHeader_u8 = (lineData_u32 & 1572864) >> 19
-=======
         if np.sum(cw_index) > 0:
             cwData = self.pruneData(rfdata.lineData[:, cw_index], rfdata.lineHeader[:, cw_index], ML_Capture)
             ML_Actual = 1
             CRE = 1
             rfdata.cwData = self.SortRF(cwData, ML_Capture, ML_Actual, CRE, isVoyager)
->>>>>>> b3bdb123
 
         # Find PW data
         pw_index = np.zeros(len(rfdata.headerInfo.Data_Type)).astype(bool)
